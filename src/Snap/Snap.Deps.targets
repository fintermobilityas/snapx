--- conflicted
+++ resolved
@@ -5,12 +5,7 @@
         <PackageReference Include="YamlDotNet" Version="11.2.1"/>
         <PackageReference Include="SharpCompress" Version="0.30.0"/>
         <PackageReference Include="MessagePack" Version="2.3.85" />
-<<<<<<< HEAD
-        <PackageReference Include="NuGet.Packaging.Core" Version="6.0.0-preview.4.243" />
+        <PackageReference Include="NuGet.Packaging.Core" Version="6.0.0" />
         <PackageReference Include="NuGet.Protocol" Version="6.0.0"/>
-=======
-        <PackageReference Include="NuGet.Packaging.Core" Version="6.0.0" />
-        <PackageReference Include="NuGet.Protocol" Version="6.0.0-preview.4.243"/>
->>>>>>> 2b2f83d5
     </ItemGroup>
 </Project>