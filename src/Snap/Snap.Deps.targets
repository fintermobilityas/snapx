<Project>
    <ItemGroup>
        <PackageReference Include="Jetbrains.Annotations" Version="2021.1.0">
            <PrivateAssets>all</PrivateAssets>
        </PackageReference>
    </ItemGroup>
    <ItemGroup>
        <PackageReference Include="Mono.Cecil" Version="0.11.3"/>
        <PackageReference Include="YamlDotNet" Version="11.2.0"/>
        <PackageReference Include="SharpCompress" Version="0.28.3"/>
        <PackageReference Include="MessagePack" Version="2.2.85" />
        <PackageReference Include="Mono.Posix.NETStandard" Version="1.0.0" />
    </ItemGroup>
    <ItemGroup>
<<<<<<< HEAD
        <PackageReference Include="NuGet.Packaging" Version="5.10.0" />
        <PackageReference Include="NuGet.Protocol" Version="5.9.1"/>
=======
        <PackageReference Include="NuGet.Packaging" Version="5.9.1" />
        <PackageReference Include="NuGet.Protocol" Version="5.10.0"/>
>>>>>>> c1555a9c
        <!-- Force compatible version with net5.0 -->
        <PackageReference Include="Newtonsoft.Json" Version="13.0.1" />
    </ItemGroup>
</Project><|MERGE_RESOLUTION|>--- conflicted
+++ resolved
@@ -12,13 +12,8 @@
         <PackageReference Include="Mono.Posix.NETStandard" Version="1.0.0" />
     </ItemGroup>
     <ItemGroup>
-<<<<<<< HEAD
         <PackageReference Include="NuGet.Packaging" Version="5.10.0" />
-        <PackageReference Include="NuGet.Protocol" Version="5.9.1"/>
-=======
-        <PackageReference Include="NuGet.Packaging" Version="5.9.1" />
         <PackageReference Include="NuGet.Protocol" Version="5.10.0"/>
->>>>>>> c1555a9c
         <!-- Force compatible version with net5.0 -->
         <PackageReference Include="Newtonsoft.Json" Version="13.0.1" />
     </ItemGroup>
